"""
Module for executing TeraStitcher software automatically
for the smartspim data
"""
import errno
import logging
import math
import os
import platform
import re
import subprocess
import sys
import warnings
from datetime import datetime
from pathlib import Path
from typing import List, Optional, Union

import xmltodict
from aind_data_schema.processing import DataProcess
from argschema import ArgSchemaParser
from natsort import natsorted
from ng_link import NgState

from .__init__ import __version__
from .params import PipelineParams, get_default_config
from .utils import utils
from .validate_datasets import validate_dataset
from .zarr_converter.zarr_converter import ZarrConverter

logging.basicConfig(
    level=logging.DEBUG,
    format="%(asctime)s - %(levelname)s : %(message)s",
    datefmt="%Y-%m-%d %H:%M",
    handlers=[
        logging.StreamHandler(),
        # logging.FileHandler("test.log", "a"),
    ],
)
logging.disable("DEBUG")

PathLike = Union[str, Path]


def generate_new_channel_displ_xml(
    informative_channel_xml,
    channel_name: str,
    regex_expr: str,
    encoding: str = "utf-8",
) -> str:
    """
    Generates an XML with the displacements
    that will be applied in a channel different
    than the informative one.

    Parameters
    -----------------

    informative_channel_xml: PathLike
        Path where the informative channel xml
        is located

    channel_name: str
        String with the channel name

    regex_expr: str
        Regular expression to identify
        the name of the channel

    encoding: str
        Encoding of the XML file.
        Default: UTF-8

    Returns
    -----------------

    str
        Path where the xml is stored
    """
    informative_channel_name = re.search(regex_expr, informative_channel_xml)
    modified_mergexml_path = None

    if informative_channel_name:
        # Getting the channel name
        informative_channel_name = informative_channel_name.group()

        with open(informative_channel_xml, "r", encoding=encoding) as xml_reader:
            xml_file = xml_reader.read()

        xml_dict = xmltodict.parse(xml_file)

        new_stacks_folder = xml_dict["TeraStitcher"]["stacks_dir"]["@value"].replace(
            informative_channel_name, channel_name
        )

        new_bin_folder = xml_dict["TeraStitcher"]["mdata_bin"]["@value"].replace(
            informative_channel_name, channel_name
        )

        xml_dict["TeraStitcher"]["stacks_dir"]["@value"] = new_stacks_folder
        xml_dict["TeraStitcher"]["mdata_bin"]["@value"] = new_bin_folder

        modified_mergexml_path = str(informative_channel_xml).replace(
            informative_channel_name, channel_name
        )

        data_to_write = xmltodict.unparse(xml_dict, pretty=True)

        end_xml_header = "?>"
        len_end_xml_header = len(end_xml_header)
        xml_end_header = data_to_write.find(end_xml_header)

        new_data_to_write = data_to_write[: xml_end_header + len_end_xml_header]
        # Adding terastitcher doctype
        new_data_to_write += '\n<!DOCTYPE TeraStitcher SYSTEM "TeraStitcher.DTD">'
        new_data_to_write += data_to_write[xml_end_header + len_end_xml_header :]

        with open(modified_mergexml_path, "w", encoding=encoding) as xml_writer:
            xml_writer.write(new_data_to_write)

    return modified_mergexml_path


class TeraStitcher:
    """
    Class for executing the terastitcher module automatically
    to the AIND smartspim data
    """

    def __init__(
        self,
        input_data: PathLike,
        output_folder: PathLike,
        channel_regex: str,
        parallel: bool = True,
        pyscripts_path: Optional[PathLike] = None,
        computation: Optional[str] = "cpu",
        preprocessing: Optional[dict] = None,
        verbose: Optional[bool] = False,
        preprocessing_folder: Optional[PathLike] = None,
    ) -> None:
        """
        Class constructor

        Parameters
        ------------------------

        input_data: PathLike
            Path where the data is stored.
        output_folder: PathLike
            Path where the stitched data will be stored.
        channel_regex: str
            Regular expression to find the channels
        parallel: Optional[bool]
            True if you want to run terastitcher in parallel,
            False otherwise.
        pyscripts_path: Optional[PathLike]
            Path where parastitcher and paraconverter
            execution files are located.
        computation: Optional[str]
            String that indicates where will terastitcher run.
            Available options are: ['cpu', 'gpu']
        preprocessing: Optional[dict]:
            All the preprocessing steps prior to terastitcher's pipeline.
            Default None.
        verbose: Optional[bool]
            True if you want to print outputs of
            all executed commands.

        Raises
        ------------------------

        FileNotFoundError:
            If terastitcher, Parastitcher or paraconverter
            (if provided) were not found in the system.

        """

        self.__input_data = Path(input_data)
        self.__output_folder = Path(output_folder).joinpath("processed/stitching")
        self.__channel_regex = channel_regex
        self.__output_jsons_path = Path(output_folder)
        self.__preprocessing_folder = Path(preprocessing_folder)
        self.__stitched_folder = self.__preprocessing_folder.joinpath("stitched")
        self.__parallel = parallel
        self.__computation = computation
        self.__platform = platform.system()
        self.__parastitcher_path = Path(pyscripts_path).joinpath("Parastitcher.py")
        self.__paraconverter_path = Path(pyscripts_path).joinpath("paraconverter.py")
        self.preprocessing = preprocessing
        self.__verbose = verbose
        self.__python_terminal = None
        self.metadata_path = self.__output_folder.joinpath("metadata/params")
        self.xmls_path = self.__output_folder.joinpath("metadata/xmls")
        self.ome_zarr_path = self.__output_folder.joinpath("OMEZarr")

        # flake8: noqa: E501
        self.data_processes = {
            "tools": {
                "aind-smartspim-stitch": {
                    "version": __version__,
                    "codeURL": "https://github.com/AllenNeuralDynamics/aind-smartspim-stitch",
                },
                "terastitcher": {
                    "version": "1.11.10",
                    "codeURL": "https://github.com/camilolaiton/TeraStitcher.git@fix/data_paths",
                },
                "pystripe": {
                    "version": "0.2.0",
                    "codeURL": "https://github.com/camilolaiton/pystripe.git@feature/output_format",
                },
                "aicsimageio": {
                    "version": "4.8.0",
                    "codeURL": "https://github.com/camilolaiton/aicsimageio.git@feature/zarrwriter-multiscales-daskjobs",
                },
            },
            "steps": [],
        }

        # Check python
        self.__check_python()

        if computation not in ["cpu", "gpu"]:
            print("Setting computation to cpu")
            self.__computation = "cpu"

        if computation == "gpu":
            # Setting environment variable that terastitcher
            # sees for cuda implementation of MIP-NCC algorithm
            # TODO check if cuda is availabe and the toolkit
            # and drivers are correct
            os.environ["USECUDA_X_NCC"] = "1"

        else:
            try:
                del os.environ["USECUDA_X_NCC"]
            except KeyError:
                warnings.warn(
                    """
                    environmental variable 'USECUDA_X_NCC' could
                    not be removed. Ignore this warning
                    if you're using CPU
                    """
                )

        if not self.__check_installation():
            print(
                f"""
                Please, check your terastitcher
                installation in the system {self.__platform}
                """
            )
            raise FileNotFoundError(errno.ENOENT, os.strerror(errno.ENOENT), "terastitcher")

        # If parastitcher or paraconverter paths are not found,
        # we set computation to sequential cpu as default.
        self.__check_teras_parallel_scripts()

        # We create the folders for the xmls and
        # metadata in the output directory
        utils.create_folder(self.xmls_path, self.__verbose)
        utils.create_folder(self.metadata_path, self.__verbose)
        utils.create_folder(self.__stitched_folder)

        # Setting stdout log file last because the folder
        # structure depends if preprocessing steps are provided
        self.stdout_log_file = self.metadata_path.joinpath("stdout_log.txt")

        data_description_path = self.__output_jsons_path.joinpath("data_description.json")

        utils.generate_data_description(
            raw_data_description_path=str(self.__input_data.parent.joinpath("data_description.json")),
            dest_data_description=str(data_description_path),
            process_name="stitched",
        )
        # Setting logger
        self.logger = logging.getLogger(__name__)
        self.logger.setLevel(logging.INFO)

    def __check_installation(self, tool_name: str = "terastitcher") -> bool:
        """
        Checks the installation of any tool in
        the system environment.

        Parameters
        ------------------------

        tool_name: str
            command name to check the installation.
            Default: 'terastitcher'

        Returns
        ------------------------

        bool:
            True if the command was correctly executed,
            False otherwise.

        """

        try:
            devnull = open(os.devnull)
            subprocess.Popen([tool_name], stdout=devnull, stderr=devnull).communicate()
        except OSError:
            return False
        return True

    def __check_python(self) -> None:
        """
        Checks python3 installation in the system.

        Raises
        ------------------------
        FileNotFoundError:
            If python was not found in the system.

        """

        def helper_status_cmd(cmd: List[str]) -> int:
            """
            Helper function to check python terminal execution.

            Parameters
            ------------------------

            cmd: List[str]
                command splitted in list mode.

            Returns
            ------------------------

            int:
                Process exit status.
            """
            exit_status = None

            try:
                proc = subprocess.run(cmd, stdout=subprocess.PIPE, stderr=subprocess.PIPE)
                exit_status = proc.returncode

            except FileNotFoundError:
                exit_status = -1

            return exit_status

        found = True
        if sys.version_info.major == 3:
            if not helper_status_cmd(["python", "-V"]):
                self.__python_terminal = "python"

            elif not helper_status_cmd(["python3", "-V"]):
                self.__python_terminal = "python3"

            else:
                found = False
        else:
            found = False

        if not found:
            self.logger.info(
                f"""
                Please, check your python 3
                installation in the system {self.__platform}
                """
            )
            raise FileNotFoundError(errno.ENOENT, os.strerror(errno.ENOENT), "python")

    def __check_teras_parallel_scripts(self) -> None:
        """
        Checks parastitcher and paraconverter installation
        using a provided paths.

        Raises
        ------------------------

        FileNotFoundError:
            If parastitcher or paraconverter were
            not found in the system.

        """

        def check_file_helper(path: PathLike) -> bool:
            """
            Checks if the file in the path exists
            """
            if path is not None:
                if not os.path.exists(path):
                    raise FileNotFoundError(f"{path} not found.")

                return True
            return False

        parastitcher = check_file_helper(self.__parastitcher_path)
        paraconverter = check_file_helper(self.__paraconverter_path)

        if not parastitcher or not paraconverter:
            self.__parallel = False

    def __build_parallel_command(self, params: dict, step_name: str, tool: PathLike) -> str:
        """
        Builds a mpi command based on a provided configuration dictionary.

        Parameters
        ------------------------

        params: dict
            Configuration dictionary used to build
            the mpi command depending on the platform.
        step_name: str
            Terastitcher runs in parallel the align and
            merge steps. Then, we build the command
            based on which step terastitcher is running.
        tool: PathLike
            Parallel tool to be used in the command.
            (Parastitcher or Paraconverter)

        Returns
        ------------------------

        str:
            Command that will be executed for terastitcher.

        """

        if not self.__parallel:
            return ""

        cpu_params = params["cpu_params"]

        # mpiexec for windows, mpirun for linux or macs OS
        mpi_command = "mpiexec -n" if self.__platform == "Windows" else "mpirun -np"
        additional_params = ""
        hostfile = ""
        n_procs = cpu_params["number_processes"]

        # Additional params provided in the configuration
        if len(cpu_params["additional_params"]) and self.__platform != "Windows":
            additional_params = utils.helper_additional_params_command(cpu_params["additional_params"])

        # Windows does not require a hostfile to work
        if self.__platform != "Windows":
            try:
                hostfile = f"--hostfile {cpu_params['hostfile']}"
            except KeyError:
                self.logger.info(
                    """
                    Hostfile was not found.
                    This could lead to execution problems.
                    """
                )

        # If we want to estimate the number of
        # processes used in any of the steps.
        if cpu_params["estimate_processes"]:
            if step_name == "align":
                n_procs = TeraStitcher.get_aprox_number_processes_align_step(
                    {
                        "image_depth": cpu_params["image_depth"],
                        "subvoldim": params["subvoldim"],
                        "number_processes": cpu_params["number_processes"],
                    }
                )

                self.logger.info(f"Changing number of processes for align step to {n_procs}")

            elif step_name == "merge":
                # TODO estimate in merge step
                self.logger.info(
                    """
                    Aproximate number of processes for
                    the merge step is not implemented yet.
                    """
                )

        cmd = f"{mpi_command} {n_procs} {hostfile} {additional_params}"
        cmd += f"{self.__python_terminal} {tool}"
        return cmd

    def import_step_cmd(self, params: dict, channel: str, fuse_path: PathLike = None) -> str:
        """
        Builds the terastitcher's import command based on
        a provided configuration dictionary. It outputs
        a json file in the xmls folder of the output
        directory with all the parameters
        used in this step.

        Parameters
        ------------------------

        params: dict
            Configuration dictionary used to build the
            terastitcher's import command.
        channel:str
            Name of the dataset channel that will be imported
        fuse_path:PathLike
            Path where the fused xml files will be stored.
            This will only be used in multichannel fusing.
            Default None

        Returns
        ------------------------

        str:
            Command that will be executed for terastitcher.

        """

        # TODO Check if params comes with all necessary
        # keys so it does not raise KeyNotFound error

        input_path = self.__input_data.joinpath(channel)

        volume_input = f"--volin={input_path}"

        output_path = self.xmls_path.joinpath(f"xml_import_{channel}.xml")
        metadata_path = params["mdata_bin"]
        params["mdata_bin"] = f"{metadata_path}/mdata_{channel}.bin"

        # changing output path to fuse path for multichannel fusing
        if fuse_path is not None:
            output_path = fuse_path.joinpath(f"xml_import_{channel}.xml")

        output_folder = f"--projout={output_path}"

        parameters = utils.helper_build_param_value_command(params)

        additional_params = ""
        if len(params["additional_params"]):
            additional_params = utils.helper_additional_params_command(params["additional_params"])

        cmd = f"terastitcher --import {volume_input} {output_folder} {parameters} {additional_params}"

        output_json = self.metadata_path.joinpath(f"import_params_{channel}.json")
        utils.save_dict_as_json(f"{output_json}", params, self.__verbose)

        return cmd

    def import_multivolume_cmd(self, params: dict) -> str:
        """
        Builds the terastitcher's multivolume import command based
        on a provided configuration dictionary. It outputs a json
        file in the xmls fuse folder of the output directory
        with all the parameters used in this step.

        Parameters
        ------------------------

        params: dict
            Configuration dictionary used to build
            the terastitcher's import command.

        Returns
        ------------------------

        str:
            Command that will be executed for terastitcher.

        """

        parameters = utils.helper_build_param_value_command(params)

        additional_params = ""
        if len(params["additional_params"]):
            additional_params = utils.helper_additional_params_command(params["additional_params"])

        cmd = f"terastitcher --import {parameters} {additional_params}"

        output_json = self.metadata_path.joinpath("import_params_multivolume.json")
        utils.save_dict_as_json(f"{output_json}", params, self.__verbose)

        return cmd

    @staticmethod
    def get_aprox_number_processes_align_step(config_params: dict) -> int:
        """
        Get the estimate number of processes to partition
        the dataset and calculate the align step.
        Using MPI, check if the number of slots are enough
        for running the number of processes.
        You can automatically set --use-hwthread-cpus to
        automatically estimate the number of hardware threads
        in each core and increase the allowed number of
        processes. There is another option with -oversubscribe.

        Parameters:
        ------------------------

        config_params: dict
            Parameters that will be used in the align step.

        Returns:
        ------------------------

        int:
            Number of processes to be used in the align step.
            If it is not possible to perform the estimation,
            we return 2 processes as default
            (the master and slave processes).

        """

        if (
            config_params["image_depth"] < config_params["number_processes"]
            or config_params["subvoldim"] > config_params["image_depth"]
        ):
            print(
                """Please check the parameters for
                aproximate number of processes in align step"""
            )
            return 2

        # Partitioning depth for the tiles
        partitioning_depth = math.ceil(config_params["image_depth"] / config_params["subvoldim"])

        for proc in range(config_params["number_processes"], 0, -1):
            tiling_proc = 2 * (proc - 1)

            if partitioning_depth > tiling_proc:
                return proc

        return 2

    def align_step_cmd(self, params: dict, channel: str) -> str:
        """
        Builds the terastitcher's align command based on
            a provided configuration dictionary. It outputs a
            json file in the xmls folder of the output directory
            with all the parameters used in this step.

        Parameters
        ------------------------

            params: dict
                Configuration dictionary used to
                build the terastitcher's align command.
            channel:str
                Name of the dataset channel that will be aligned

        Returns
        ------------------------

            str:
                Command that will be executed for terastitcher.

        """
        input_path = self.xmls_path.joinpath(f"xml_import_{channel}.xml")
        input_xml = f"--projin={input_path}"

        output_path = self.xmls_path.joinpath(f"xml_displcomp_{channel}.xml")
        output_xml = f"--projout={output_path}"
        parallel_command = ""

        if self.__parallel:
            parallel_command = self.__build_parallel_command(params, "align", self.__parastitcher_path)

        else:
            # Sequential execution or gpu execution if USECUDA_X_NCC flag is 1
            parallel_command = "terastitcher"

        parameters = utils.helper_build_param_value_command(params)

        cmd = f"{parallel_command} --displcompute {input_xml} {output_xml} {parameters} > {self.xmls_path}/step2par.txt"

        output_json = self.metadata_path.joinpath(f"align_params_{channel}.json")
        utils.save_dict_as_json(f"{output_json}", params, self.__verbose)

        return cmd

    def input_output_step_cmd(
        self,
        step_name: str,
        input_xml: str,
        output_xml: str,
        channel: str,
        params: Optional[dict] = None,
    ) -> str:
        """
        Builds the terastitcher's input-output commands
        based on a provided configuration dictionary.
        These commands are: displproj for projection,
        displthres for threshold and placetiles for placing tiles.
        Additionally, it outputs a json file in the xmls folder
        of the output directory with all the parameters used
        in this step.

        Parameters
        ------------------------

        step_name: str
            Name of the step that will be executed.
            The names should be: 'displproj' for projection,
            'displthres' for threshold and 'placetiles'
            for placing tiles step.

        input_xml: str
            The xml filename outputed from the previous command.

        output_xml: str
            The xml filename that will be used as output for this step.

        params: dict
            Configuration dictionary used to build the terastitcher's command.

        Returns
        ------------------------

        str:
            Command that will be executed for terastitcher.

        """

        input_path = self.xmls_path.joinpath(input_xml)
        input_xml = f"--projin={input_path}"

        output_path = self.xmls_path.joinpath(output_xml)
        output_xml = f"--projout={output_path}"

        parameters = ""

        if params:
            parameters = utils.helper_build_param_value_command(params)

        cmd = f"terastitcher --{step_name} {input_xml} {output_xml} {parameters}"

        output_json = self.metadata_path.joinpath(f"{step_name}_params_{channel}.json")
        utils.save_dict_as_json(f"{output_json}", params, self.__verbose)

        return cmd

    def merge_step_cmd(self, params: dict, channel: str) -> str:
        """
        Builds the terastitcher's merge command based on a
        provided configuration dictionary. It outputs a json
        file in the xmls folder of the output directory with
        all the parameters used in this step.

        Parameters
        ------------------------

        params: dict
            Configuration dictionary used to build
            the terastitcher's merge command.

        channel:str
            Name of the dataset channel that will be merged

        Returns
        ------------------------

        str:
            Command that will be executed for terastitcher.

        """

        input_path = self.xmls_path.joinpath(f"xml_merging_{channel}.xml")
        input_xml = f"--projin={input_path}"

        output_path = f"--volout={self.__stitched_folder}"
        parallel_command = ""

        params = {
            "slicewidth": params["slice_extent"][0],
            "sliceheight": params["slice_extent"][1],
            "slicedepth": params["slice_extent"][2],
            "ch_dir": params["ch_dir"],
            "volout_plugin": params["volout_plugin"],
            "cpu_params": params["cpu_params"],
        }

        if self.__parallel:
            parallel_command = self.__build_parallel_command(params, "merge", self.__paraconverter_path)

        else:
            # Sequential execution or gpu execution if USECUDA_X_NCC flag is 1
            parallel_command = "teraconverter"

        parameters = utils.helper_build_param_value_command(params)

        cmd = f"{parallel_command} --merge {input_xml} {output_path} {parameters} > {self.xmls_path}/step6par.txt"

        output_json = self.metadata_path.joinpath(f"merge_params_{channel}.json")
        utils.save_dict_as_json(f"{output_json}", params, self.__verbose)

        return cmd

    def merge_multivolume_all_channels_cmd(self, params: dict) -> str:
        """
        Builds the terastitcher's multivolume merge command based
        on a provided configuration dictionary. It outputs a json
        file in the xmls folder of the output directory with all
        the parameters used in this step. It is important to
        mention that all the channels are fused at the same
        time with this command.

        Parameters
        ------------------------

        params: dict
            Configuration dictionary used to build the
            terastitcher's multivolume merge command.

        Returns
        ------------------------

        str:
            Command that will be executed for terastitcher.

        """
        parallel_command = ""

        if self.__parallel:
            parallel_command = self.__build_parallel_command(params, "merge", self.__paraconverter_path)

        else:
            # Sequential execution or gpu execution if USECUDA_X_NCC flag is 1
            parallel_command = "teraconverter"

        parameters = utils.helper_build_param_value_command(params)

        additional_params = ""
        if len(params["additional_params"]):
            additional_params = utils.helper_additional_params_command(params["additional_params"])

        cmd = f"{parallel_command} {parameters} {additional_params}"  # > {self.xmls_path}/step6par.txt"
        cmd = cmd.replace("--s=", "-s=")
        cmd = cmd.replace("--d=", "-d=")

        output_json = self.metadata_path.joinpath("merge_volume_params.json")
        utils.save_dict_as_json(f"{output_json}", params, self.__verbose)

        return cmd

    def merge_multivolume_separated_channels_cmd(self, params: dict, channel: str) -> List[str]:
        """
        Builds the terastitcher's multivolume merge command based
        on a provided configuration dictionary. It outputs a json
        file in the xmls folder of the output directory with all
        the parameters used in this step. It is important to
        mention that the channels are fuse separately.

        Parameters
        ------------------------

        params: dict
            Configuration dictionary used to build the
            terastitcher's multivolume merge command.

        channel: str
            string with the channel to generate the
            command

        Returns
        ------------------------

        str:
            Command that will be executed for terastitcher.

        """

        cmds = []

        parallel_command = ""

        if self.__parallel:
            parallel_command = self.__build_parallel_command(params, "merge", self.__paraconverter_path)

        else:
            # Sequential execution or gpu execution if USECUDA_X_NCC flag is 1
            parallel_command = "teraconverter"

        parameters = utils.helper_build_param_value_command(params)

        additional_params = ""
        if len(params["additional_params"]):
            additional_params = utils.helper_additional_params_command(params["additional_params"])

        cmd = f"{parallel_command} {parameters} {additional_params}"  # > {self.xmls_path}/step6par_{channel}.txt"
        cmd = cmd.replace("--s=", "-s=")
        cmd = cmd.replace("--d=", "-d=")

        output_json = self.metadata_path.joinpath(f"merge_volume_params_{channel}.json")
        utils.save_dict_as_json(f"{output_json}", params, self.__verbose)

        return cmd

    def convert_to_ome_zarr(self, config: dict, channels: List[str]) -> None:
        """
        Converts tiff files to OMEZarr.

        Parameters
        ------------------------

        config: dict
            Configuration dictionary used to instanciate
            the OMEZarr Writer.

        channels:List[str]
            List with channel names that will be processed
            by pystripe. Sigma1 and sigma2 values in the
            lists belong to each of the channels respectively.
        """

        output_json = self.metadata_path.joinpath("ome_zarr_params.json")
        utils.save_dict_as_json(output_json, config, self.__verbose)

        path = [folder for folder in os.listdir(self.__stitched_folder) if "RES" in folder]

        converter = ZarrConverter(
            self.__stitched_folder.joinpath(path[0]),
            self.ome_zarr_path,
            {"codec": config["codec"], "clevel": config["clevel"]},
            channels,
            config["physical_pixels"],
        )

        converter.convert(config)

    def create_ng_link(self, config: dict, channels: List[str]) -> None:
        """
        Creates the neuroglancer link for the processed dataset

        Parameters
        -------------

        config: dict
            Image configuration necessary to build the
            neuroglancer link

        channels: List[str]
            Channel names in the datasets
        """

        dimensions = {
            "z": {
                "voxel_size": config["physical_pixels"][0],
                "unit": "microns",
            },
            "y": {
                "voxel_size": config["physical_pixels"][1],
                "unit": "microns",
            },
            "x": {
                "voxel_size": config["physical_pixels"][2],
                "unit": "microns",
            },
            "t": {"voxel_size": 0.001, "unit": "seconds"},
        }

        colors = []
        for channel_str in channels:
<<<<<<< HEAD
            channel: int = int(channel_str.split('_')[-1])
            hex_val: int = utils.wavelength_to_hex(channel)
            hex_str = f'#{str(hex(hex_val))[2:]}'

            colors.append(hex_str)
=======
            em_wav: int = int(channel_str.split("_")[-1])
            em_hex: int = utils.wavelength_to_hex(em_wav)
            colors.append(em_hex)
>>>>>>> 4b25ea8e

        # Finding the smartspim folder to avoid
        # having the /results or /scratch in path
        ome_zarr_parts = self.ome_zarr_path.parts

        start_idx = -1
        for ome_part_idx in range(len(ome_zarr_parts)):
            if "SmartSPIM" in ome_zarr_parts[ome_part_idx]:
                start_idx = ome_part_idx
                break

        root_folder = ""

        if start_idx == -1:
            root_folder = self.ome_zarr_path
        else:
            root_folder = Path("/".join(ome_zarr_parts[start_idx:]))

        # Creating layer per channel
        layers = []
        for channel_idx in range(len(channels)):
            layers.append(
                {
                    "source": str(root_folder.joinpath(channels[channel_idx] + ".zarr")),
                    "type": "image",
                    # use channel idx when source is the same
                    # in zarr to change channel otherwise 0
                    "channel": 0,
                    "name": str(channels[channel_idx]),
                    "shader": {
                        "color": colors[channel_idx],
                        "emitter": "RGB",
                        "vec": "vec3",
                    },
                    "shaderControls": {"normalized": {"range": [0, 200]}},  # Optional
                }
            )

        neuroglancer_link = NgState(
            input_config={"dimensions": dimensions, "layers": layers},
            mount_service=config["mount_service"],
            bucket_path=config["bucket_path"],
            output_json=self.__output_jsons_path,
            base_url=config["ng_base_url"],
        )

        neuroglancer_link.save_state_as_json()
        link = neuroglancer_link.get_url_link()
        self.logger.info(f"Visualization link: {link}")

    def __preprocessing_tool_cmd(self, tool_name: str, params: dict, equal_con: bool) -> str:
        """
        Builds the execution command for the given tool.

        Parameters
        ------------------------

        params: dict
            Configuration dictionary used to build the command.

        tool_name: str
            Tool name to be used in the terminal for execution.

        equal_con: Optional[bool]
            Indicates if the parameter is followed by '='.

        Returns
        ------------------------

        str:
            Command that will be executed for pystripe.

        """
        parameters = utils.helper_build_param_value_command(params, equal_con=equal_con)

        output_json = self.metadata_path.joinpath(f"{tool_name}_params_{params['input'].stem}.json")
        utils.save_dict_as_json(f"{output_json}", params, self.__verbose)

        cmd = f"{tool_name} {parameters}"

        return cmd

    def __execute_preprocessing_steps(self, exec_config: dict, channels: List[str]) -> None:
        """
        Executes any preprocessing steps that are required
        for the pipeline. It is necessary to have the
        begining of the terminal command as key and
        the parameters as a dictionary.

        i.e. "pystripe": {
            "input" : input_data,
            "output" : output_folder,
            "sigma1" : [256, ...],
            "sigma2" : [256, ...],
            "workers" : 8
        }

        Command line would be: pystripe --input input_data
        --output output_folder --sigma1 256
        --sigma2 256 --workers 8

        Parameters
        ------------------------

        exec_config: dict
            Configuration for command line execution. Mostly for logger.

        channels:List[str]
            List with channel names that will be processed
            by pystripe. Sigma1 and sigma2 values in the
            lists belong to each of the channels respectively.

        """
        for idx in range(len(channels)):
            for tool_name, params in self.preprocessing.items():
                params_copy = params.copy()

                params_copy["input"] = params_copy["input"].joinpath(channels[idx])
                params_copy["output"] = params_copy["output"].joinpath(channels[idx])
                params_copy["sigma1"] = params_copy["sigma1"][idx]
                params_copy["sigma2"] = params_copy["sigma2"][idx]

                exec_config["command"] = self.__preprocessing_tool_cmd(tool_name, params_copy, False)

                start_date_time = datetime.now()
                utils.execute_command(exec_config)
                end_date_time = datetime.now()

                # Adding pipeline metadata
                self.data_processes["steps"].append(
                    DataProcess(
                        name="Image destriping",
                        version=self.data_processes["tools"]["pystripe"]["version"],
                        start_date_time=start_date_time,
                        end_date_time=end_date_time,
                        input_location=params_copy["input"],
                        output_location=params_copy["output"],
                        code_url=self.data_processes["tools"]["pystripe"]["codeURL"],
                        parameters={
                            "sigma1": params_copy["sigma1"],
                            "sigma2": params_copy["sigma2"],
                        },
                        notes=f"Destriping channel {channels[idx]}",
                    )
                )

    def __compute_informative_channel(
        self,
        config: dict,
        exec_config: dict,
        informative_channel: str,
        fuse_xmls: PathLike,
    ) -> PathLike:
        """
        Computes 1-5 terastitcher steps for the informative
        channel when the multichannel stitch will be performed.

        Parameters
        ------------------------

        params: dict
            Configuration dictionary used to build the command.

        exec_config: dict
            Configuration for command line execution. Mostly for logger.

        informative_channel:str
            Name of the dataset's informative channel
            that will be used for stitching.

        fuse_xmls:PathLike
            Path where the multivolume xmls will be saved.

        Returns
        ------------------------

        PathLike
            Path where the xml with the displacements
            for the informative channel is stored
        """

        # Importing informative channel
        exec_config["command"] = self.import_step_cmd(config["import_data"], informative_channel)

        self.logger.info("Import step for informative channel...")

        start_date_time = datetime.now()
        utils.execute_command(exec_config)
        end_date_time = datetime.now()

        self.data_processes["steps"].append(
            DataProcess(
                name="Image importing",
                version=self.data_processes["tools"]["terastitcher"]["version"],
                start_date_time=start_date_time,
                end_date_time=end_date_time,
                input_location=str(self.__input_data.joinpath(informative_channel)),
                output_location=str(self.xmls_path.joinpath(f"xml_import_{informative_channel}.xml")),
                code_url=self.data_processes["tools"]["terastitcher"]["codeURL"],
                parameters=config["import_data"],
                notes=f"Importing data from channel {informative_channel}",
            )
        )

        # Compute alignments for most informative channel
        self.logger.info("Align step...")
        exec_config["command"] = self.align_step_cmd(config["align"], informative_channel)

        start_date_time = datetime.now()
        utils.execute_command(exec_config)
        end_date_time = datetime.now()

        self.data_processes["steps"].append(
            DataProcess(
                name="Image tile alignment",
                version=self.data_processes["tools"]["terastitcher"]["version"],
                start_date_time=start_date_time,
                end_date_time=end_date_time,
                input_location=str(self.xmls_path.joinpath(f"xml_import_{informative_channel}.xml")),
                output_location=str(self.xmls_path.joinpath(f"xml_displcomp_{informative_channel}.xml")),
                code_url=self.data_processes["tools"]["terastitcher"]["codeURL"],
                parameters=config["align"],
                notes=f"Aligning pairwise-stacks using NCC algorithm channel {informative_channel}",
            )
        )

        # Step 3
        self.logger.info("Projection step...")
        exec_config["command"] = self.input_output_step_cmd(
            "displproj",
            f"xml_displcomp_{informative_channel}.xml",
            f"xml_displproj_{informative_channel}.xml",
            informative_channel,
        )

        start_date_time = datetime.now()
        utils.execute_command(exec_config)
        end_date_time = datetime.now()

        self.data_processes["steps"].append(
            DataProcess(
                name="Image tile projection",
                version=self.data_processes["tools"]["terastitcher"]["version"],
                start_date_time=start_date_time,
                end_date_time=end_date_time,
                input_location=str(self.xmls_path.joinpath(f"xml_displcomp_{informative_channel}.xml")),
                output_location=str(self.xmls_path.joinpath(f"xml_displproj_{informative_channel}.xml")),
                code_url=self.data_processes["tools"]["terastitcher"]["codeURL"],
                parameters={},
                notes=f"Projection in channel {informative_channel}",
            )
        )

        # Step 4
        self.logger.info("Threshold step...")
        threshold_cnf = {"threshold": config["threshold"]["reliability_threshold"]}
        exec_config["command"] = self.input_output_step_cmd(
            "displthres",
            f"xml_displproj_{informative_channel}.xml",
            f"xml_displthres_{informative_channel}.xml",
            informative_channel,
            threshold_cnf,
        )

        start_date_time = datetime.now()
        utils.execute_command(exec_config)
        end_date_time = datetime.now()

        self.data_processes["steps"].append(
            DataProcess(
                name="Image thresholding",
                version=self.data_processes["tools"]["terastitcher"]["version"],
                start_date_time=start_date_time,
                end_date_time=end_date_time,
                input_location=str(self.xmls_path.joinpath(f"xml_displproj_{informative_channel}.xml")),
                output_location=str(
                    self.xmls_path.joinpath(f"xml_displthres_{informative_channel}.xml")
                ),
                code_url=self.data_processes["tools"]["terastitcher"]["codeURL"],
                parameters=config["threshold"],
                notes=f"Thresholding in channel {informative_channel}",
            )
        )

        merge_xml_informative = f"{fuse_xmls}/xml_merging_{informative_channel}.xml"
        # Step 5
        self.logger.info("Placing tiles step...")
        exec_config["command"] = self.input_output_step_cmd(
            "placetiles",
            f"xml_displthres_{informative_channel}.xml",
            merge_xml_informative,
            informative_channel,
        )

        start_date_time = datetime.now()
        utils.execute_command(exec_config)
        end_date_time = datetime.now()

        self.data_processes["steps"].append(
            DataProcess(
                name="Image tile alignment",
                version=self.data_processes["tools"]["terastitcher"]["version"],
                start_date_time=start_date_time,
                end_date_time=end_date_time,
                input_location=str(self.xmls_path.joinpath(f"xml_displthres_{informative_channel}.xml")),
                output_location=f"{fuse_xmls}/xml_merging_{informative_channel}.xml",
                code_url=self.data_processes["tools"]["terastitcher"]["codeURL"],
                parameters={},
                notes=f"Placing tiles to the most optimal position channel {informative_channel}",
            )
        )

        return merge_xml_informative

    def __get_multivolume_channel_order(
        self, multivolume_xml: PathLike, encoding: str = "utf-8"
    ) -> List[str]:
        """
        Returns the new order of the channels
        after generating the multivolume xml

        Parameters
        --------------

        multivolume_xml: PathLike
            Path where the multivolume xml is stored

        encoding: str
            XML encoding. Default: utf-8

        Returns
        --------------

        List[str]
            List with the new order of the channels
        """
        with open(str(multivolume_xml), "r", encoding=encoding) as xml_reader:
            xml_file = xml_reader.read()

        xml_dict = xmltodict.parse(xml_file)
        channels = []
        for channel_path in xml_dict["TeraStitcher"]["SUBVOLUMES"]["Subvolume"]:
            name = Path(channel_path["@xml_fname"]).parts[-1]
            name = re.search(self.__channel_regex, name).group()
            channels.append(name)

        return channels

    def stitch_multiple_channels(
        self,
        config: dict,
        exec_config: dict,
        channels: List[str],
        pos_informative_channel: int = 0,
    ) -> None:
        """
        Stitch a dataset using multiple channels.

        Parameters
        ------------------------

        config: dict
            Configuration dictionary used to process the channels.

        exec_config: dict
            Configuration for command line execution. Mostly for logger.

        channels:List[str]
            List with channel names that will be processed by pystripe.
            Sigma1 and sigma2 values in the lists belong to
            each of the channels respectively.

        pos_informative_channel:int
            Position of the channels list where the informative
            channel is located.

        """

        # Creating fuse folder
        informative_channel = channels[pos_informative_channel]
        fuse_xmls = self.xmls_path.joinpath("fuse_xmls")
        utils.create_folder(fuse_xmls)

        # Importing non-informative channels
        for idx in range(len(channels)):
            if idx == pos_informative_channel:
                # Ignore import informative channel
                # since we have already calculated projections
                continue

            exec_config["command"] = self.import_step_cmd(
                config["import_data"].copy(),
                channels[idx],
                fuse_path=fuse_xmls,
            )
            self.logger.info(f"Import step for {channels[idx]} channel...")

            start_date_time = datetime.now()
            utils.execute_command(exec_config)
            end_date_time = datetime.now()

            # Adding import step as data process metadata
            self.data_processes["steps"].append(
                DataProcess(
                    name="Image importing",
                    version=self.data_processes["tools"]["terastitcher"]["version"],
                    start_date_time=start_date_time,
                    end_date_time=end_date_time,
                    input_location=str(self.__input_data.joinpath(channels[idx])),
                    output_location=str(self.xmls_path.joinpath(f"xml_import_{channels[idx]}.xml")),
                    code_url=self.data_processes["tools"]["terastitcher"]["codeURL"],
                    parameters=config["import_data"],
                    notes=f"Importing data from channel {channels[idx]}",
                )
            )

        # Computing xmls for informative channel
        merge_xml_informative = self.__compute_informative_channel(
            config, exec_config, informative_channel, fuse_xmls
        )

        new_channel_order = None

        # Copy displacements to other channels
        # Changing the binary with the path to
        # the images and the stacks folder
        new_channel_order = channels.copy()
        merge_xmls = {informative_channel: str(merge_xml_informative)}

        for idx in range(len(channels)):
            if idx == pos_informative_channel:
                # Ignore import informative channel
                # since we have already calculated projections
                continue

            channel_merge_xml = generate_new_channel_displ_xml(
                informative_channel_xml=merge_xml_informative,
                channel_name=channels[idx],
                regex_expr=self.__channel_regex,
            )

            merge_xmls[channels[idx]] = channel_merge_xml

            self.logger.info(
                f"Generating merge XML for {channels[idx]} based on {merge_xml_informative}"
            )

        # Executing two loops to have the XMLs in case
        # the stitching fails

        for channel_name, merge_xml in merge_xmls.items():
            self.logger.info(f"Stitching channel {channel_name}")
            merge_config = {
                "s": merge_xml,
                "d": self.__stitched_folder,
                "sfmt": '"TIFF (unstitched, 3D)"',
                "dfmt": '"TIFF (tiled, 4D)"',
                "cpu_params": config["merge"]["cpu_params"],
                "width": config["merge"]["slice_extent"][0],
                "height": config["merge"]["slice_extent"][1],
                "depth": config["merge"]["slice_extent"][2],
                "additional_params": ["fixed_tiling"],
                "ch_dir": channel_name,
                # 'clist':'0'
            }

            exec_config["command"] = self.merge_multivolume_separated_channels_cmd(
                merge_config, channel_name
            )

            start_date_time = datetime.now()
            utils.execute_command(exec_config)
            end_date_time = datetime.now()

            self.data_processes["steps"].append(
                DataProcess(
                    name="Image tile fusing",
                    version=self.data_processes["tools"]["terastitcher"]["version"],
                    start_date_time=start_date_time,
                    end_date_time=end_date_time,
                    input_location=str(merge_xml),
                    output_location=str(self.__stitched_folder),
                    code_url=self.data_processes["tools"]["terastitcher"]["codeURL"],
                    parameters=merge_config,
                    notes=f"Fusing multichannel volume - Channel {channel_name}",
                )
            )

        return new_channel_order

    def stitch_single_channels(self, config: dict, exec_config: dict, channel: str) -> None:
        """
        Stitch a dataset with a single channel.

        Parameters
        ------------------------
        config: dict
            Configuration dictionary used to process the channels.
        exec_config: dict
            Configuration for command line execution. Mostly for logger.
        channel:str
            Name of the dataset channel that will be imported
        """

        # Step 1
        exec_config["command"] = self.import_step_cmd(config["import_data"].copy(), channel)
        self.logger.info("Import step...")

        start_date_time = datetime.now()
        utils.execute_command(exec_config)
        end_date_time = datetime.now()

        # Adding pipeline metadata
        self.data_processes["steps"].append(
            DataProcess(
                name="Image importing",
                version=self.data_processes["tools"]["terastitcher"]["version"],
                start_date_time=start_date_time,
                end_date_time=end_date_time,
                input_location=str(self.__input_data.joinpath(channel)),
                output_location=str(self.xmls_path.joinpath(f"xml_import_{channel}.xml")),
                code_url=self.data_processes["tools"]["terastitcher"]["codeURL"],
                parameters=config["import_data"],
                notes=f"Importing data from channel {channel}",
            )
        )

        # Step 2
        self.logger.info("Align step...")
        exec_config["command"] = self.align_step_cmd(config["align"], channel)

        start_date_time = datetime.now()
        utils.execute_command(exec_config)
        end_date_time = datetime.now()

        # Adding pipeline metadata
        self.data_processes["steps"].append(
            DataProcess(
                name="Image tile alignment",
                version=self.data_processes["tools"]["terastitcher"]["version"],
                start_date_time=start_date_time,
                end_date_time=end_date_time,
                input_location=str(self.xmls_path.joinpath(f"xml_import_{channel}.xml")),
                output_location=str(self.xmls_path.joinpath(f"xml_displcomp_{channel}.xml")),
                code_url=self.data_processes["tools"]["terastitcher"]["codeURL"],
                parameters=config["align"],
                notes=f"Aligning pairwise-stacks using NCC algorithm channel {channel}",
            )
        )

        # Step 3
        self.logger.info("Projection step...")
        exec_config["command"] = self.input_output_step_cmd(
            "displproj",
            f"xml_displcomp_{channel}.xml",
            f"xml_displproj_{channel}.xml",
            channel,
        )

        start_date_time = datetime.now()
        utils.execute_command(exec_config)
        end_date_time = datetime.now()

        # Adding pipeline metadata
        self.data_processes["steps"].append(
            DataProcess(
                name="Image tile projection",
                version=self.data_processes["tools"]["terastitcher"]["version"],
                start_date_time=start_date_time,
                end_date_time=end_date_time,
                input_location=str(self.xmls_path.joinpath(f"xml_displcomp_{channel}.xml")),
                output_location=str(self.xmls_path.joinpath(f"xml_displproj_{channel}.xml")),
                code_url=self.data_processes["tools"]["terastitcher"]["codeURL"],
                parameters={},
                notes=f"Projection in channel {channel}",
            )
        )

        # Step 4
        self.logger.info("Threshold step...")
        threshold_cnf = {"threshold": config["threshold"]["reliability_threshold"]}
        exec_config["command"] = self.input_output_step_cmd(
            "displthres",
            f"xml_displproj_{channel}.xml",
            f"xml_displthres_{channel}.xml",
            channel,
            threshold_cnf,
        )

        start_date_time = datetime.now()
        utils.execute_command(exec_config)
        end_date_time = datetime.now()

        self.data_processes["steps"].append(
            DataProcess(
                name="Image thresholding",
                version=self.data_processes["tools"]["terastitcher"]["version"],
                start_date_time=start_date_time,
                end_date_time=end_date_time,
                input_location=str(self.xmls_path.joinpath(f"xml_displproj_{channel}.xml")),
                output_location=str(self.xmls_path.joinpath(f"xml_displthres_{channel}.xml")),
                code_url=self.data_processes["tools"]["terastitcher"]["codeURL"],
                parameters=config["threshold"],
                notes=f"Thresholding in channel {channel}",
            )
        )

        # Step 5
        self.logger.info("Placing tiles step...")
        exec_config["command"] = self.input_output_step_cmd(
            "placetiles",
            f"xml_displthres_{channel}.xml",
            f"xml_merging_{channel}.xml",
            channel,
        )

        start_date_time = datetime.now()
        utils.execute_command(exec_config)
        end_date_time = datetime.now()

        self.data_processes["steps"].append(
            DataProcess(
                name="Image tile alignment",
                version=self.data_processes["tools"]["terastitcher"]["version"],
                start_date_time=start_date_time,
                end_date_time=end_date_time,
                input_location=str(self.xmls_path.joinpath(f"xml_displthres_{channel}.xml")),
                output_location=str(self.xmls_path.joinpath(f"xml_merging_{channel}.xml")),
                code_url=self.data_processes["tools"]["terastitcher"]["codeURL"],
                parameters={},
                notes=f"Placing tiles to the most optimal position channel {channel}",
            )
        )

        # Step 6
        self.logger.info("Merging step...")
        merge_config = {
            "s": self.xmls_path.joinpath(f"xml_merging_{channel}.xml"),
            "d": self.__stitched_folder,
            "sfmt": '"TIFF (unstitched, 3D)"',
            "dfmt": '"TIFF (tiled, 4D)"',
            "cpu_params": config["merge"]["cpu_params"],
            "width": config["merge"]["slice_extent"][0],
            "height": config["merge"]["slice_extent"][1],
            "depth": config["merge"]["slice_extent"][2],
            "additional_params": ["fixed_tiling"],
            "ch_dir": channel,
            # 'clist':'0'
        }

        exec_config["command"] = self.merge_multivolume_separated_channels_cmd(merge_config, channel)

        start_date_time = datetime.now()
        utils.execute_command(exec_config)
        end_date_time = datetime.now()

        self.data_processes["steps"].append(
            DataProcess(
                name="Image tile fusing",
                version=self.data_processes["tools"]["terastitcher"]["version"],
                start_date_time=start_date_time,
                end_date_time=end_date_time,
                input_location=str(self.xmls_path.joinpath(f"xml_merging_{channel}.xml")),
                output_location=str(self.__stitched_folder),
                code_url=self.data_processes["tools"]["terastitcher"]["codeURL"],
                parameters=config["merge"],
                notes=f"Merging volume with channel {channel}",
            )
        )

    def execute_pipeline(self, config: dict, channels: List[str]) -> None:
        """
        Executes the terastitcher's stitching pipeline
        that includes the following steps: Import, Align,
        Project, Threshold, Place and Merge. Please
        refer to the following link for more information:
        https://github.com/abria/TeraStitcher/wiki/Stitching-pipeline

        Parameters
        ------------------------

        config: dict
            Configuration dictionary for the stitching pipeline.
            It should include the configuration
            for each of the steps in the pipeline.
            i.e. {'import': {...}, 'align': {...}, ...}

        channels:List[str]
            List with channel names that will be processed
            by pystripe. Sigma1 and sigma2 values in the lists
            belong to each of the channels respectively.

        """

        exec_config = {
            "command": "",
            "verbose": self.__verbose,
            "stdout_log_file": self.stdout_log_file,
            "logger": self.logger,
            # Checking if stdout log file exists
            "exists_stdout": os.path.exists(self.stdout_log_file),
            "info": config["info"],
        }

        # Validating that informative channel is in channels
        channels = natsorted(channels)
        # If stitch_channel name is not in founded channels, ValueError is thrown
        index_channel = channels.index(config["stitch_channel"])

        if self.preprocessing:
            self.__execute_preprocessing_steps(exec_config, channels)

            if "pystripe" in self.preprocessing:
                self.__input_data = self.__preprocessing_folder.joinpath("destriped")

        if len(channels) > 1:
            self.logger.info(
                f"Processing {channels} channels with informative channel {channels[index_channel]}"
            )

            channels = self.stitch_multiple_channels(config, exec_config, channels, index_channel)

            self.logger.info(f"New channel order: {channels}")

        else:
            self.logger.info(f"Processing single channel {channels[0]}")

            self.stitch_single_channels(config, exec_config, channels[0])

        # Ignoring OMEZarr conversion
        # if info is True
        if config["info"]:
            return None

        if config["clean_output"]:
            utils.delete_folder(
                self.__preprocessing_folder.joinpath("destriped"),
                self.__verbose,
            )

        self.logger.info("Converting to OME-Zarr...")

        start_date_time = datetime.now()

        # setting physical pixels from import parameters
        voxel_sizes = list(config["import_data"].values())
        axis = list(config["import_data"].keys())

        physical_pixels = [
            voxel_sizes[axis.index("vxl3")],  # voxel size in Z axis
            voxel_sizes[axis.index("vxl2")],  # voxel size in Y axis
            voxel_sizes[axis.index("vxl1")],  # voxel size in X axis
        ]

        print(physical_pixels)
        config["ome_zarr_params"]["physical_pixels"] = physical_pixels

        self.convert_to_ome_zarr(config["ome_zarr_params"], channels)
        end_date_time = datetime.now()

        self.data_processes["steps"].append(
            DataProcess(
                name="File format conversion",
                version=self.data_processes["tools"]["aicsimageio"]["version"],
                start_date_time=start_date_time,
                end_date_time=end_date_time,
                input_location=str(self.__stitched_folder),
                output_location=str(self.__output_folder),
                code_url=self.data_processes["tools"]["aicsimageio"]["codeURL"],
                parameters=config["ome_zarr_params"],
                notes="OME Zarr conversion",
            )
        )

        ng_config = config["ome_zarr_params"].copy()

        ng_config["ng_base_url"] = config["visualization"]["ng_base_url"]
        ng_config["mount_service"] = config["visualization"]["mount_service"]
        ng_config["bucket_path"] = config["visualization"]["bucket_path"]

        self.create_ng_link(ng_config, channels)

        if config["clean_output"]:
            utils.delete_folder(self.__preprocessing_folder, self.__verbose)

        # Saving metadata process
        utils.generate_processing(
            self.data_processes["steps"],
            str(self.__output_folder.joinpath("metadata/processing.json")),
            __version__,
        )


def find_channels(path: PathLike, channel_regex: str = r"Ex_([0-9]*)_Em_([0-9]*)$"):
    """
    Find image channels of a dataset using a regular expression.

    Parameters
    ------------------------

    path:PathLike
        Dataset path

    channel_regex:str
        Regular expression for filtering folders in dataset path.


    Returns
    ------------------------

    List[str]:
        List with the image channels. Empty list if
        it does not find any channels with the
        given regular expression.

    """
    return [path for path in os.listdir(path) if re.search(channel_regex, path)]


def execute_terastitcher(
    input_data: PathLike,
    output_folder: PathLike,
    preprocessed_data: PathLike,
    config_teras: PathLike,
) -> None:
    """
    Executes terastitcher with in-command parameters.
    It could be on-premise or in the cloud.
    If the process in being carried-out on a GCP VM
    (i.e. VertexAI jupyter notebook), the
    corresponding buckets will be loaded.

    Parameters
    ------------------------

    input_data: PathLike
        Path where the data is located.

    output_folder: PathLike
        Path where the data will be saved. The module adds the
        timestamp and '_stitched' suffix.
        e.g. path/to/file/dataset_name ->
        path/to/file/dataset_name_%Y_%m_%d_%H_%M_%S_stitched

    preprocessed_data: PathLike
        Path where the preprocessed data will be saved
        (this includes terastitcher output). The module addst
        he timestamp and '_preprocessed' suffix. e.g.
        path/to/file/dataset_name ->
        path/to/file/dataset_name_%Y_%m_%d_%H_%M_%S_preprocessed

    config_teras: Dict
        Dictionary with terastitcher's configuration.

    """

    # Setting handling error to unmounting
    # cloud for any unexpected error
    def onAnyError(exception_type, value, traceback):
        """
        Function to stop the stitching pipeline if
        there is any error
        """

        logger = logging.getLogger(__name__)

        if issubclass(exception_type, KeyboardInterrupt):
            sys.__excepthook__(exception_type, value, traceback)

        else:
            logger.error(
                "Error while executing stitching pipeline: ",
                exc_info=(exception_type, value, traceback),
            )

    sys.excepthook = onAnyError

    # Adding timestamps
    time_stamp = utils.generate_timestamp()
    preprocessed_data = preprocessed_data + "_preprocessed_" + time_stamp
    output_folder = output_folder + "_stitched_" + time_stamp

    regexpression = config_teras["regex_channels"]
    regexpression = "({})".format(regexpression)
    channels = find_channels(input_data, regexpression)
    stitch_channel = config_teras["stitch_channel"]
    len_channels = len(channels)

    if not len_channels:
        raise ValueError(
            f"""
            Please, check the regular expression for
            obtaining channels: {channels} and the
            stitch_channel parameter: {stitch_channel}.
            """
        )

    else:
        # Check if we want to execute pystripe
        if not config_teras["preprocessing_steps"]["pystripe"]["execute"]:
            config_teras["preprocessing_steps"] = None

        else:
            try:
                config_teras["preprocessing_steps"]["pystripe"]["input"] = Path(input_data)
                config_teras["preprocessing_steps"]["pystripe"]["output"] = Path(
                    preprocessed_data
                ).joinpath("destriped")
            except KeyError:
                config_teras["preprocessing_steps"] = None

        terastitcher_tool = TeraStitcher(
            input_data=input_data,
            output_folder=output_folder,
            preprocessing_folder=preprocessed_data,
            channel_regex=regexpression,
            parallel=True,
            computation="cpu",
            pyscripts_path=config_teras["pyscripts_path"],
            verbose=config_teras["verbose"],
            preprocessing=config_teras["preprocessing_steps"],
        )

        # Saving log command
        terastitcher_cmd = (
            f"$ python terastitcher.py --input_data {input_data} --output_data {output_folder}\n"
        )
        utils.save_string_to_txt(terastitcher_cmd, terastitcher_tool.stdout_log_file)

        terastitcher_tool.execute_pipeline(config_teras, channels)

    return output_folder


def process_multiple_datasets() -> None:
    """
    Function to process multiple datasets in a row.
    Useful when we are processing in the laboratory
    """
    default_config = get_default_config()
    # print(default_config)

    mod = ArgSchemaParser(input_data=default_config, schema_type=PipelineParams)

    args = mod.args

    print("Overwriting datasets...")

    datasets = [
        # {
        #     'input_data': 'Y:/SmartSPIM_Data/2022_07_19/20220719_10_49_05_622386',
        #     'output_data': 'W:/SmartSPIM/ephys/SmartSPIM_622386_2022_07_19_10_49_05_stitched'
        # },
        {
            "input_data": "Y:/SmartSPIM_Data/2022_07_19/20220719_13_57_15_619778",
            "output_data": "W:/SmartSPIM/ephys/SmartSPIM_619778_2022_07_19_13_57_15_stitched",
        },
        {
            "input_data": "Y:/SmartSPIM_Data/2022_07_19/20220719_17_48_39_595922",
            "output_data": "W:/SmartSPIM/ephys/SmartSPIM_595922_2022_07_19_17_48_39_stitched",
        },
        {
            "input_data": "Y:/SmartSPIM_Data/2022_08_24/20220824_12_13_29_625749",
            "output_data": "W:/SmartSPIM/ephys/SmartSPIM_625749_2022_08_24_12_13_29_stitched",
        },
        {
            "input_data": "Y:/SmartSPIM_Data/2022_08_24/20220824_15_33_08_634568",
            "output_data": "W:/SmartSPIM/ephys/SmartSPIM_634568_2022_08_24_15_33_08_stitched",
        },
        {
            "input_data": "Y:/SmartSPIM_Data/2022_08_24/20220824_19_14_17_634571",
            "output_data": "W:/SmartSPIM/ephys/SmartSPIM_634571_2022_08_24_19_14_17_stitched",
        },
        {
            "input_data": "Y:/SmartSPIM_Data/2022_08_24/20220824_22_56_15_634569",
            "output_data": "W:/SmartSPIM/ephys/SmartSPIM_634569_2022_08_24_22_56_15_stitched",
        },
    ]

    for dataset in datasets:
        print(f"Processing {dataset['input_data']} dataset")

        execute_terastitcher(
            input_data=dataset["input_data"],
            output_folder=dataset["output_data"],
            config_teras=args,
        )


def main() -> str:
    """
    Main function to execute the stitching pipeline
    """
    default_config = get_default_config()

    mod = ArgSchemaParser(input_data=default_config, schema_type=PipelineParams)

    args = mod.args

    output_folder = None

    if validate_dataset(dataset_path=args["input_data"], validate_mdata=False):
        output_folder = execute_terastitcher(
            input_data=args["input_data"],
            output_folder=args["output_data"],
            preprocessed_data=args["preprocessed_data"],
            config_teras=args,
        )

    else:
        raise ValueError("Tiles for this dataset have issues")

    return output_folder


if __name__ == "__main__":
    main()
    # process_multiple_datasets()<|MERGE_RESOLUTION|>--- conflicted
+++ resolved
@@ -947,17 +947,11 @@
 
         colors = []
         for channel_str in channels:
-<<<<<<< HEAD
             channel: int = int(channel_str.split('_')[-1])
             hex_val: int = utils.wavelength_to_hex(channel)
             hex_str = f'#{str(hex(hex_val))[2:]}'
 
             colors.append(hex_str)
-=======
-            em_wav: int = int(channel_str.split("_")[-1])
-            em_hex: int = utils.wavelength_to_hex(em_wav)
-            colors.append(em_hex)
->>>>>>> 4b25ea8e
 
         # Finding the smartspim folder to avoid
         # having the /results or /scratch in path
